# Reviewbot follows a zero-configuration approach in its design, where the default behavior implemented in the code should be suitable for the majority of scenarios.
# Configuration of the file is only necessary in special cases, such as:
# 1. Using specific commands for a particular repository.
# 2. Modifying the default global configuration.
# 3. Conducting specific gray testing for a particular feature.

globalDefaultConfig: # global default settings, will be overridden by qbox org and repo specific settings if they exist
  githubReportType: "github_check_run" # github_pr_review, github_check_run
  golangcilintConfig: "config/linters-config/.golangci.yml" # golangci-lint config file to use
  javapmdcheckruleConfig: ""   # Path to a ruleset xml file.  The path may be a local file system path, or a URL. if not config reviewbot will auto download the  https://raw.githubusercontent.com/pmd/pmd/master/pmd-java/src/main/resources/category/java/bestpractices.xml
  javastylecheckruleConfig: ""    # Path to a ruleset xml file.  The path may be a local file system path, or a URL.  if not config reviewbot will auto download the https://raw.githubusercontent.com/checkstyle/checkstyle/master/src/main/resources/sun_checks.xml

customConfig: # custom config for specific orgs or repos
  goplus:
    golangci-lint:
      enable: true
      configPath: "/config/linters-config/.golangci.goplus.yml"

<<<<<<< HEAD
  qbox/kodo:
    golangci-lint:
      enable: true
      command:
        - "/bin/sh"
        - "-c"
        - "--"
      args:
        - |
          source env.sh
          cp .golangci.yml src/qiniu.com/kodo/.golangci.yml
          cd src/qiniu.com/kodo
          ls -ltra
          golangci-lint run --timeout=10m0s --allow-parallel-runners=true --print-issued-lines=false --out-format=line-number >> $ARTIFACT/lint.log 2>&1
=======
  goplus/llgo:
    golangci-lint:
      enable: false
>>>>>>> 03b08764

  qbox/kodo-ops:
    golangci-lint:
      enable: true
      command:
        - "/bin/sh"
        - "-c"
        - "--"
      args:
        - |
          cd website && yarn build && cd ..
          golangci-lint run --enable-all --timeout=5m0s --allow-parallel-runners=true --print-issued-lines=false --out-format=line-number >> $ARTIFACT/lint.log 2>&1

  qbox/user-center:
    golangci-lint:
      enable: true
      command:
        - "/bin/sh"
        - "-c"
        - "--"
      args:
        - |
          cd uc
          golangci-lint run --timeout=10m0s --allow-parallel-runners=true --print-issued-lines=false --out-format=line-number >> $ARTIFACT/lint.log 2>&1
          cd ../uc-biz
          golangci-lint run --timeout=10m0s --allow-parallel-runners=true --print-issued-lines=false --out-format=line-number >> $ARTIFACT/lint.log 2>&1

  qbox/jarvis:
    golangci-lint:
      enable: true
      command:
        - "/bin/sh"
        - "-c"
        - "--"
      args:
        - |
<<<<<<< HEAD
=======
          source env.sh
          cp .golangci.yml src/qiniu.com/kodo/.golangci.yml
          cd src/qiniu.com/kodo
          ls -ltra
          golangci-lint run --timeout=10m0s --allow-parallel-runners=true --print-issued-lines=false --out-format=line-number >> $ARTIFACT/lint.log 2>&1

  qbox/kodo-ops:
    golangci-lint:
      enable: true
      command:
        - "/bin/sh"
        - "-c"
        - "--"
      args:
        - |
          cd website && yarn build && cd ..
          golangci-lint run --enable-all --timeout=5m0s --allow-parallel-runners=true --print-issued-lines=false --out-format=line-number >> $ARTIFACT/lint.log 2>&1

  qbox/user-center:
    golangci-lint:
      enable: true
      command:
        - "/bin/sh"
        - "-c"
        - "--"
      args:
        - |
          cd uc
          golangci-lint run --timeout=10m0s --allow-parallel-runners=true --print-issued-lines=false --out-format=line-number >> $ARTIFACT/lint.log 2>&1
          cd ../uc-biz
          golangci-lint run --timeout=10m0s --allow-parallel-runners=true --print-issued-lines=false --out-format=line-number >> $ARTIFACT/lint.log 2>&1

  qbox/jarvis:
    golangci-lint:
      enable: true
      command:
        - "/bin/sh"
        - "-c"
        - "--"
      args:
        - |
>>>>>>> 03b08764
          source scripts/ci/ci_env_init.sh 
          CGO_ENABLED=1 golangci-lint run --timeout=10m0s --allow-parallel-runners=true --print-issued-lines=false --out-format=line-number >> $ARTIFACT/lint.log 2>&1<|MERGE_RESOLUTION|>--- conflicted
+++ resolved
@@ -7,8 +7,6 @@
 globalDefaultConfig: # global default settings, will be overridden by qbox org and repo specific settings if they exist
   githubReportType: "github_check_run" # github_pr_review, github_check_run
   golangcilintConfig: "config/linters-config/.golangci.yml" # golangci-lint config file to use
-  javapmdcheckruleConfig: ""   # Path to a ruleset xml file.  The path may be a local file system path, or a URL. if not config reviewbot will auto download the  https://raw.githubusercontent.com/pmd/pmd/master/pmd-java/src/main/resources/category/java/bestpractices.xml
-  javastylecheckruleConfig: ""    # Path to a ruleset xml file.  The path may be a local file system path, or a URL.  if not config reviewbot will auto download the https://raw.githubusercontent.com/checkstyle/checkstyle/master/src/main/resources/sun_checks.xml
 
 customConfig: # custom config for specific orgs or repos
   goplus:
@@ -16,7 +14,10 @@
       enable: true
       configPath: "/config/linters-config/.golangci.goplus.yml"
 
-<<<<<<< HEAD
+  goplus/llgo:
+    golangci-lint:
+      enable: false
+
   qbox/kodo:
     golangci-lint:
       enable: true
@@ -26,54 +27,6 @@
         - "--"
       args:
         - |
-          source env.sh
-          cp .golangci.yml src/qiniu.com/kodo/.golangci.yml
-          cd src/qiniu.com/kodo
-          ls -ltra
-          golangci-lint run --timeout=10m0s --allow-parallel-runners=true --print-issued-lines=false --out-format=line-number >> $ARTIFACT/lint.log 2>&1
-=======
-  goplus/llgo:
-    golangci-lint:
-      enable: false
->>>>>>> 03b08764
-
-  qbox/kodo-ops:
-    golangci-lint:
-      enable: true
-      command:
-        - "/bin/sh"
-        - "-c"
-        - "--"
-      args:
-        - |
-          cd website && yarn build && cd ..
-          golangci-lint run --enable-all --timeout=5m0s --allow-parallel-runners=true --print-issued-lines=false --out-format=line-number >> $ARTIFACT/lint.log 2>&1
-
-  qbox/user-center:
-    golangci-lint:
-      enable: true
-      command:
-        - "/bin/sh"
-        - "-c"
-        - "--"
-      args:
-        - |
-          cd uc
-          golangci-lint run --timeout=10m0s --allow-parallel-runners=true --print-issued-lines=false --out-format=line-number >> $ARTIFACT/lint.log 2>&1
-          cd ../uc-biz
-          golangci-lint run --timeout=10m0s --allow-parallel-runners=true --print-issued-lines=false --out-format=line-number >> $ARTIFACT/lint.log 2>&1
-
-  qbox/jarvis:
-    golangci-lint:
-      enable: true
-      command:
-        - "/bin/sh"
-        - "-c"
-        - "--"
-      args:
-        - |
-<<<<<<< HEAD
-=======
           source env.sh
           cp .golangci.yml src/qiniu.com/kodo/.golangci.yml
           cd src/qiniu.com/kodo
@@ -115,6 +68,5 @@
         - "--"
       args:
         - |
->>>>>>> 03b08764
           source scripts/ci/ci_env_init.sh 
           CGO_ENABLED=1 golangci-lint run --timeout=10m0s --allow-parallel-runners=true --print-issued-lines=false --out-format=line-number >> $ARTIFACT/lint.log 2>&1