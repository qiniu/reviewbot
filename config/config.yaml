--- conflicted
+++ resolved
@@ -11,24 +11,6 @@
   javastylecheckruleConfig: "config/linters-config/.java-sun-checks.xml"    #Required Path to a ruleset xml file.  The path may be a local file system path, or a URL.
 
 customConfig: # custom config for specific orgs or repos
-<<<<<<< HEAD
-  qbox: # github organization name
-    golangci-lint:
-      enable: true
-      args: ["run", "--allow-parallel-runners=true","--timeout=5m0s"]
-    stylecheck:
-      enable: true
-      command: "java"
-    pmdcheck:
-      enable: true
-      command: "pmd"
-
-  qbox/net-cache:
-    luacheck:
-      enable: true
-      workDir: "nginx" # only run in the nginx directory since there are .luacheckrc files in this directory
-=======
->>>>>>> 3276e81c
   qbox/net-cache:
     golangci-lint:
       enable: true
