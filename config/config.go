--- conflicted
+++ resolved
@@ -19,8 +19,8 @@
 
 	// CustomConfig is the custom org or repo config.
 	// e.g.
-	// * "org/repo": {"extraRefs":{org:xxx, repo:xxx, path_alias:github.com/repo }, "golangci-lint": {"enable": true, "workDir": "", "command": "golangci-lint", "args": ["run", "--config", ".golangci.yml"], "githubReportFormat": "github_checks"}}
-	// * "org": {"extraRefs":{org:xxx, repo:xxx, path_alias:github.com/repo }, "golangci-lint": {"enable": true, "workDir": "", "command": "golangci-lint", "args": ["run", "--config", ".golangci.yml"], "githubReportFormat": "github_checks"}}
+	// * "org/repo": {"extraRefs":{org:xxx, repo:xxx, path_alias:github.com/repo }, "golangci-lint": {"enable": true, "workDir": "", "command": "golangci-lint", "args": ["run", "--config", ".golangci.yml"], "reportFormat": "github_checks"}}
+	// * "org": {"extraRefs":{org:xxx, repo:xxx, path_alias:github.com/repo }, "golangci-lint": {"enable": true, "workDir": "", "command": "golangci-lint", "args": ["run", "--config", ".golangci.yml"], "reportFormat": "github_checks"}}
 	CustomConfig map[string]RepoConfig `json:"customConfig,omitempty"`
 
 	// IssueReferences is the issue references config.
@@ -64,12 +64,8 @@
 type GlobalConfig struct {
 	// GithubReportType is the format of the report, will be used if linterConfig.GithubReportFormat is empty.
 	// e.g. "github_checks", "github_pr_review"
-<<<<<<< HEAD
-	GithubReportType GithubReportType `json:"githubReportType,omitempty"`
-	GitlabReportType GitlabReportType `json:"gitlabReportType,omitempty"`
-=======
 	GithubReportType ReportType `json:"githubReportType,omitempty"`
->>>>>>> 4dfb60f1
+	GitlabReportType ReportType `json:"gitlabReportType,omitempty"`
 
 	// GolangciLintConfig is the path of golangci-lint config file to run golangci-lint globally.
 	// if not empty, use the config to run golangci-lint.
@@ -171,18 +167,14 @@
 	// Env is the environment variables required for the linter execution.
 	Env []string `json:"env,omitempty"`
 
-	// GithubReportFormat is the format of the report, if empty, use globalDefaultConfig.
+	// ReportFormat is the format of the report, if empty, use globalDefaultConfig.
 	// For more details, see:
 	// github_check_run: https://developer.github.com/v3/checks/runs/#create-a-check-run
 	// github_pr_review: https://developer.github.com/v3/pulls/reviews/#create-a-pull-request-review
 	// Note:
 	// * github_check_run only support on Github Apps, not support on Github OAuth Apps or authenticated users.
-<<<<<<< HEAD
-	GithubReportFormat GithubReportType `json:"githubReportType,omitempty"`
-	GitlabReportFormat GitlabReportType `json:"gitlabReportType,omitempty"`
-=======
-	ReportFormat ReportType `json:"githubReportType,omitempty"`
->>>>>>> 4dfb60f1
+	GithubReportFormat ReportType `json:"githubReportType,omitempty"`
+	GitlabReportFormat ReportType `json:"gitlabReportType,omitempty"`
 
 	// ConfigPath is the path of the linter config file.
 	// If not empty, use the config to run the linter.
@@ -383,21 +375,6 @@
 	return legacy
 }
 
-<<<<<<< HEAD
-// GithubReportType is the type of the report.
-type GithubReportType string
-type GitlabReportType string
-
-const (
-	GithubCheckRuns            GithubReportType = "github_check_run"
-	GithubPRReview             GithubReportType = "github_pr_review"
-	GitlabComment              GitlabReportType = "gitlab_mr_comment"
-	GitlabCommentAndDiscussion GitlabReportType = "gitlab_mr_comment_discussion"
-
-	// for debug and testing.
-	Quiet       GithubReportType = "quiet"
-	QuietGitlab GitlabReportType = "quiet"
-=======
 // ReportType is the type of the report.
 // Different report types will show different UI and style for the lint results.
 // Reviewbot has default report type for each linter and git provider, which are been thought as best practice by the maintainers.
@@ -405,13 +382,14 @@
 type ReportType string
 
 const (
-	GithubCheckRuns ReportType = "github_check_run"
-	GithubPRReview  ReportType = "github_pr_review"
+	GithubCheckRuns            ReportType = "github_check_run"
+	GithubPRReview             ReportType = "github_pr_review"
+	GitlabComment              ReportType = "gitlab_mr_comment"
+	GitlabCommentAndDiscussion ReportType = "gitlab_mr_comment_discussion"
 	// GithubMixType is the type of the report that mix the github_check_run and github_pr_review.
 	GithubMixType ReportType = "github_mix"
 	// for debug and testing.
 	Quiet ReportType = "quiet"
->>>>>>> 4dfb60f1
 )
 
 func boolPtr(b bool) *bool {
