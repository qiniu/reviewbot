--- conflicted
+++ resolved
@@ -264,7 +264,6 @@
 
 func (c Config) GetLinterConfig(org, repo, ln string, repotype RepoType) Linter {
 	linter := Linter{
-<<<<<<< HEAD
 		Enable:   boolPtr(true),
 		Modifier: NewBaseModifier(),
 		Name:     ln,
@@ -272,18 +271,10 @@
 		Repo:     repo,
 	}
 	if repotype == GitLab {
-		linter.ReportFormat = c.GlobalDefaultConfig.GithubReportType
+		linter.ReportType = c.GlobalDefaultConfig.GithubReportType
 	}
 	if repotype == GitHub {
-		linter.ReportFormat = c.GlobalDefaultConfig.GithubReportType
-=======
-		Enable:     boolPtr(true),
-		ReportType: c.GlobalDefaultConfig.GithubReportType,
-		Modifier:   NewBaseModifier(),
-		Name:       ln,
-		Org:        org,
-		Repo:       repo,
->>>>>>> 9aab2808
+		linter.ReportType = c.GlobalDefaultConfig.GithubReportType
 	}
 
 	// set golangci-lint config path if exists
