/*
 Copyright 2024 Qiniu Cloud (qiniu.com).

 Licensed under the Apache License, Version 2.0 (the "License");
 you may not use this file except in compliance with the License.
 You may obtain a copy of the License at

     http://www.apache.org/licenses/LICENSE-2.0

 Unless required by applicable law or agreed to in writing, software
 distributed under the License is distributed on an "AS IS" BASIS,
 WITHOUT WARRANTIES OR CONDITIONS OF ANY KIND, either express or implied.
 See the License for the specific language governing permissions and
 limitations under the License.
*/

package main

import (
	"context"
	"errors"
	"fmt"
	"io/ioutil"
	"math"
	"math/rand"
	"net/http"
	"os"
	"os/exec"
	"path"
	"path/filepath"
	"runtime"
	"strconv"
	"sync"
	"time"

	"github.com/bradleyfalzon/ghinstallation/v2"
	"github.com/google/go-github/v57/github"
	"github.com/gregjones/httpcache"
	"github.com/qiniu/reviewbot/config"
	"github.com/qiniu/reviewbot/internal/linters"
	"github.com/qiniu/reviewbot/internal/lintersutil"
	"github.com/qiniu/reviewbot/internal/runner"
	"github.com/qiniu/reviewbot/internal/storage"
	"github.com/qiniu/x/log"
	"github.com/xanzy/go-gitlab"
	gitv2 "sigs.k8s.io/prow/pkg/git/v2"
)

type Server struct {
	gitClientFactory gitv2.ClientFactory
	config           config.Config

	// server addr which is used to generate the log view url
	// e.g. https://domain
	serverAddr string

	// getDockerRunner returns the docker runner
	getDockerRunner func() runner.Runner
	// getKubernetesRunner returns the kubernetes runner
	getKubernetesRunner func() runner.Runner

	storage storage.Storage

	webhookSecret []byte
	// support gitlab
	gitLabHost string

	// support developer access token model
	gitLabAccessToken string
	gitHubAccessToken string
	// support github app model
	appID         int64
	appPrivateKey string

	debug bool

	repoCacheDir string
	kubeConfig   string
}

var (
	mu    sync.Mutex
	prMap = make(map[string]context.CancelFunc)
)

<<<<<<< HEAD
var (
	errListFile   = errors.New("list files failed")
	errPrepareDir = errors.New("failed to prepare repo dir")
)
=======
func (s *Server) initCustomLinters() {
	if len(s.config.CustomLinters) == 0 {
		return
	}
	for linterName, customLinter := range s.config.CustomLinters {
		linters.RegisterPullRequestHandler(linterName, linters.GeneralLinterHandler)
		linters.RegisterLinterLanguages(linterName, customLinter.Languages)
		log.Infof("register linter handler and languages for %s , languages: %v", linterName, customLinter.Languages)
	}
}
>>>>>>> 9aab2808

func (s *Server) initKubernetesRunner() {
	var toChecks []config.KubernetesAsRunner
	for _, customLinter := range s.config.CustomLinters {
		if customLinter.KubernetesAsRunner.Image != "" {
			toChecks = append(toChecks, customLinter.KubernetesAsRunner)
		}
	}
	for _, customConfig := range s.config.CustomRepos {
		for _, linter := range customConfig.Linters {
			if linter.KubernetesAsRunner.Image != "" {
				toChecks = append(toChecks, linter.KubernetesAsRunner)
			}
		}
	}

	if len(toChecks) == 0 {
		return
	}

	kubeRunner, err := runner.NewKubernetesRunner(s.kubeConfig)
	if err != nil {
		log.Fatalf("failed to init kubernetes runner: %v", err)
	}

	s.getKubernetesRunner = func() runner.Runner {
		return kubeRunner.Clone()
	}

	for _, toCheck := range toChecks {
		if err := kubeRunner.Prepare(context.Background(), &config.Linter{
			KubernetesAsRunner: toCheck,
		}); err != nil {
			log.Fatalf("failed to check permission for kubeconfig: %v", err)
		}
	}

	// check kubectl installed
	msg := "kubectl not installed or cannot be executed, please install kubectl first since your reviewbot config(%s) depends on it"
	if err := checkKubectlInstalled(); err != nil {
		log.Fatalf(msg, s.kubeConfig)
	}

	log.Infof("init kubernetes runner success")
}

// check kubectl installed
func checkKubectlInstalled() error {
	cmd := exec.Command("kubectl", "version", "--client")
	if err := cmd.Run(); err != nil {
		return err
	}
	return nil
}

func (s *Server) initDockerRunner() {
	var images []string
	for _, customLinter := range s.config.CustomLinters {
		if customLinter.DockerAsRunner.Image != "" {
			images = append(images, customLinter.DockerAsRunner.Image)
		}
	}
	for _, customConfig := range s.config.CustomRepos {
		for _, linter := range customConfig.Linters {
			if linter.DockerAsRunner.Image != "" {
				images = append(images, linter.DockerAsRunner.Image)
			}
		}
	}

	var dockerRunner runner.Runner
	if len(images) > 0 {
		dockerRunner, err := runner.NewDockerRunner(nil)
		if err != nil {
			log.Fatalf("failed to init docker runner: %v", err)
		}

		s.getDockerRunner = func() runner.Runner {
			return dockerRunner.Clone()
		}
	}

	if dockerRunner == nil {
		return
	}

	go func() {
		ctx := context.Background()
		for _, image := range images {
			s.pullImageWithRetry(ctx, image, dockerRunner)
		}
	}()

	log.Infof("init docker runner success")
}

func (s *Server) pullImageWithRetry(ctx context.Context, image string, dockerRunner runner.Runner) {
	maxRetries := 5
	baseDelay := time.Second * 2
	maxDelay := time.Minute * 2

	for attempt := 0; ; attempt++ {
		log.Infof("Attempting to pull image %s (attempt %d)", image, attempt+1)

		linterConfig := &config.Linter{
			DockerAsRunner: config.DockerAsRunner{
				Image: image,
			},
		}

		err := dockerRunner.Prepare(ctx, linterConfig)
		if err == nil {
			log.Infof("Successfully pulled image %s", image)
			return
		}

		if attempt >= maxRetries {
			log.Errorf("Failed to pull image %s after %d attempts: %v", image, maxRetries, err)
			return
		}

		delay := time.Duration(float64(baseDelay) * math.Pow(2, float64(attempt)))
		delay += time.Duration(rand.Int63n(int64(delay) / 2))
		if delay > maxDelay {
			delay = maxDelay
		}

		log.Warnf("Failed to pull image %s: %v. Retrying in %v...", image, err, delay)
		time.Sleep(delay)
	}
}

func (s *Server) ServeHTTP(w http.ResponseWriter, r *http.Request) {
	if r.Header.Get("X-Gitlab-Event") != "" {
		s.gitlabRequestHandle(w, r)
	}

	eventGUID := github.DeliveryID(r)
	if len(eventGUID) > 12 {
		// limit the length of eventGUID to 12
		eventGUID = eventGUID[len(eventGUID)-12:]
	}
	ctx := context.WithValue(context.Background(), lintersutil.EventGUIDKey, eventGUID)
	log := lintersutil.FromContext(ctx)

	payload, err := github.ValidatePayload(r, s.webhookSecret)
	if err != nil {
		http.Error(w, err.Error(), http.StatusBadRequest)
		return
	}

	event, err := github.ParseWebHook(github.WebHookType(r), payload)
	if err != nil {
		log.Errorf("parse webhook failed: %v", err)
		http.Error(w, err.Error(), http.StatusBadRequest)
		return
	}

	fmt.Fprint(w, "Event received. Have a nice day.")

	switch event := event.(type) {
	case *github.PullRequestEvent:
		go func() {
			if err := s.processPullRequestEvent(ctx, event); err != nil {
				log.Errorf("process pull request event: %v", err)
			}
		}()
	case *github.CheckRunEvent:
		go func() {
			if err := s.processCheckRunRequestEvent(ctx, event); err != nil {
				log.Errorf("process check run request event: %v", err)
			}
		}()
	case *github.CheckSuiteEvent:
		go func() {
			if err := s.processCheckSuiteEvent(ctx, event); err != nil {
				log.Errorf("process check run request event: %v", err)
			}
		}()
	default:
		log.Debugf("skipping event type %s\n", github.WebHookType(r))
	}
}

func (s *Server) processPullRequestEvent(ctx context.Context, event *github.PullRequestEvent) error {
	log := lintersutil.FromContext(ctx)
	if event.GetAction() != "opened" && event.GetAction() != "reopened" && event.GetAction() != "synchronize" {
		log.Debugf("skipping action %s\n", event.GetAction())
		return nil
	}

	return s.handle(ctx, event)
}

func (s *Server) processCheckRunRequestEvent(ctx context.Context, event *github.CheckRunEvent) error {
	log := lintersutil.FromContext(ctx)
	if event.GetAction() != "rerequested" {
		log.Debugf("Skipping action %s for check run event", event.GetAction())
		return nil
	}

	headSHA := event.GetCheckRun().GetHeadSHA()
	repo := event.GetRepo()
	org := repo.GetOwner().GetLogin()
	repoName := repo.GetName()
	installationID := event.GetInstallation().GetID()

	client := s.GithubClient(installationID)
	prs, err := linters.FilterPullRequestsWithCommit(ctx, client, org, repoName, headSHA)
	if err != nil {
		log.Errorf("failed to filter pull requests: %v", err)
		return nil
	}

	if len(prs) == 0 {
		log.Errorf("No pull requests found for commit SHA: %s", headSHA)
		return nil
	}

	for _, pr := range prs {
		log.Infof("try to reprocessing pull request %d, (%v/%v), installationID: %d\n", pr.GetNumber(), org, repo, installationID)
		event := &github.PullRequestEvent{
			Repo:         repo,
			PullRequest:  pr,
			Number:       pr.Number,
			Installation: event.GetInstallation(),
		}

		if err := s.handle(ctx, event); err != nil {
			log.Errorf("failed to handle pull request event: %v", err)
			// continue to handle other pull requests
		}
	}

	return nil
}

func (s *Server) processCheckSuiteEvent(ctx context.Context, event *github.CheckSuiteEvent) error {
	log := lintersutil.FromContext(ctx)
	if event.GetAction() != "rerequested" {
		log.Debugf("skipping action %s\n", event.GetAction())
		return nil
	}

	headSha := event.GetCheckSuite().GetHeadSHA()
	org := event.GetRepo().GetOwner().GetLogin()
	repo := event.GetRepo().GetName()
	installationID := event.GetInstallation().GetID()
	plist, err := linters.FilterPullRequestsWithCommit(ctx, s.GithubClient(installationID), org, repo, headSha)
	if err != nil {
		log.Errorf("failed to filter pull requests: %v", err)
		return nil
	}

	if len(plist) == 0 {
		log.Errorf("No pull requests found for commit SHA: %s", headSha)
		return nil
	}
	for _, pr := range plist {
		log.Infof("try to reprocessing pull request %d, (%v/%v), installationID: %d\n", pr.GetNumber(), org, repo, installationID)
		event := github.PullRequestEvent{
			Repo:         event.GetRepo(),
			Number:       pr.Number,
			PullRequest:  pr,
			Installation: event.GetInstallation(),
		}
		if err := s.handle(ctx, &event); err != nil {
			log.Errorf("failed to handle pull request event: %v", err)
			// continue to handle other pull requests
		}
	}
	return nil
}
func (s *Server) gitlabRequestHandle(w http.ResponseWriter, r *http.Request) {
	now := time.Now()
	eventGUID := strconv.FormatInt(now.Unix(), 12)
	if len(eventGUID) > 12 {
		// limit the length of eventGUID to 12
		eventGUID = eventGUID[len(eventGUID)-12:]
	}
	ctx := context.WithValue(context.Background(), lintersutil.EventGUIDKey, eventGUID)
	log := lintersutil.FromContext(ctx)

	payload, err := ioutil.ReadAll(r.Body)
	if err != nil {
		http.Error(w, err.Error(), http.StatusBadRequest)
		return
	}
	log.Infof("%v", string(payload))
	v := gitlab.HookEventType(r)
	log.Infof("%v", string(v))

	event, err := gitlab.ParseHook(v, payload)
	if err != nil {
		log.Errorf("parse webhook failed: %v", err)
		http.Error(w, err.Error(), http.StatusBadRequest)
		return
	}
	_, errf := fmt.Fprint(w, "Event received. Have a nice day.")
	if errf != nil {
		fmt.Println("Event received Failed.")
	}

	switch event := event.(type) {
	case *gitlab.MergeEvent:
		go func() {
			log.Info("start process")
			if err := s.processMergeRequestEvent(ctx, event); err != nil {
				log.Errorf("process merge request event: %v", err)
			}
		}()

	default:
		log.Debugf("skipping event type %s\n", github.WebHookType(r))
	}
}
func (s *Server) processMergeRequestEvent(ctx context.Context, event *gitlab.MergeEvent) error {
	log.Infof("stastr evet")
	log := lintersutil.FromContext(ctx)
	if event.ObjectAttributes.State != "opened" && event.ObjectAttributes.State != "reopened" {
		log.Debugf("skipping action %s\n", event.ObjectAttributes.Action)
		return nil
	}

	return s.gitlabHandle(ctx, event)
}

func (s *Server) gitlabHandle(ctx context.Context, event *gitlab.MergeEvent) error {
	var (
		num          = event.ObjectAttributes.IID
		org          = event.Project.Namespace
		repo         = event.Repository.Name
		orgRepo      = event.Project.PathWithNamespace
		pid          = event.ObjectAttributes.TargetProjectID
		latestCommit = event.ObjectAttributes.LastCommit.ID
	)
	log := lintersutil.FromContext(ctx)

	prID := fmt.Sprintf("%s-%s-%d", org, repo, num)
	if cancel, exists := prMap[prID]; exists {
		log.Infof("Cancelling processing for Pull Request : %s\n", prID)
		cancel()
	}

	ctx, cancel := context.WithCancel(ctx)
	mu.Lock()
	prMap[prID] = cancel
	mu.Unlock()

	defer func() {
		select {
		case <-ctx.Done():
			return
		default:
			mu.Lock()
			delete(prMap, prID)
			mu.Unlock()
		}
	}()

	log.Infof("processing pull request %d, (%v/%v)\n", num, org, repo)

	mergeRequestAffectedFiles, response, errx := linters.ListMergeRequestsFiles(ctx, s.GitLabClient(), org, repo, pid, num)
	if errx != nil {
		log.Errorf("List MergeRequestFiles Error: %v\n", errx)
		return errx
	}

	if response.StatusCode != http.StatusOK {
		log.Errorf("list files failed: %v", response)
		return errListFile
	}
	log.Infof("found %d files affected by pull request %d\n", len(mergeRequestAffectedFiles), num)

	defaultWorkDir, err := prepareRepoDir(org, repo, num)
	if err != nil {
		log.Errorf("prepare repo dir failed: %v", err)
		return errPrepareDir
	}
	defer func() {
		if s.debug {
			return // do not remove the repository in debug mode
		}
		if err := os.RemoveAll(defaultWorkDir); err != nil {
			log.Errorf("failed to remove the repository , err : %v", err)
		}
	}()

	opt := gitv2.ClientFactoryOpts{
		CacheDirBase: github.String(s.repoCacheDir),
		Persist:      github.Bool(true),
		UseSSH:       github.Bool(false),
		Host:         s.gitLabHost,
		Username:     func() (string, error) { return "oauth2", nil },
		Token: func(v string) (string, error) {
			return s.gitLabAccessToken, nil
		},
	}
	v2, errapp := gitv2.NewClientFactory(opt.Apply)
	s.gitClientFactory = v2

	r, errclone := s.gitClientFactory.ClientForWithRepoOpts(org, repo, gitv2.RepoOpts{
		CopyTo: defaultWorkDir + "/" + repo,
	})
	if errapp != nil {
		log.Errorf("failed to create git client: %v", err)
		return errapp
	}
	if errclone != nil {
		log.Errorf("failed to clone code repo : %v", err)
		return errclone
	}
	if errcheckout := r.Checkout(latestCommit); err != nil {
		log.Errorf("failed to checkout pull request %d: %v", num, errcheckout)
		return errcheckout
	}
	gitModulesFile := path.Join(r.Directory(), ".gitmodules")
	_, errpro := os.Stat(gitModulesFile)
	if errpro == nil {
		log.Info("git pull submodule in progress")
		cmd := exec.Command("git", "submodule", "update", "--init", "--recursive")
		cmd.Dir = r.Directory()
		out, err := cmd.CombinedOutput()
		if err != nil {
			log.Errorf("error when git pull submodule, marked and continue, details :%v ", err)
		}
		log.Infof("git pull submodule output: %s ", out)
	} else {
		log.Infof("no .gitmodules file in repo %s", repo)
	}
	for name, fn := range linters.TotalPullRequestHandlers() {

		linterConfig := s.config.GetLinterConfig(org, repo, name, config.GitLab)

		// skip linter if it is disabled
		if linterConfig.Enable != nil && !*linterConfig.Enable {
			continue
		}

		if linterConfig.WorkDir != "" {
			linterConfig.WorkDir = r.Directory() + "/" + linterConfig.WorkDir
		} else {
			linterConfig.WorkDir = r.Directory()
		}

		log.Infof("[%s] config on repo %v: %+v", name, orgRepo, linterConfig)

		gitlabProvider, err := linters.NewGitlabProvider(s.GitLabClient(), v2, mergeRequestAffectedFiles, *event)

		if err != nil {
			log.Errorf("failed to create provider: %v", err)
			return err
		}
		agent := linters.Agent{
			LinterConfig: linterConfig,
			RepoDir:      r.Directory(),
			ID:           lintersutil.GetEventGUID(ctx),
			Provider:     gitlabProvider,
		}

		if !linters.LinterRelated(name, agent) {
			log.Infof("[%s] linter is not related to the PR, skipping", name)
			continue
		}

		r := runner.NewLocalRunner()
		if linterConfig.DockerAsRunner.Image != "" {
			r = s.getDockerRunner()
		}
		agent.Runner = r
		agent.Storage = s.storage
		agent.GenLogKey = func() string {
			return fmt.Sprintf("%s/%s/%s", agent.LinterConfig.Name, agent.Provider.GetCodeReviewInfo().Org+"/"+agent.Provider.GetCodeReviewInfo().Repo, agent.ID)
		}
		agent.GenLogViewURL = func() string {
			// if serverAddr is not provided, return empty string
			if s.serverAddr == "" {
				return ""
			}
			return s.serverAddr + "/view/" + agent.GenLogKey()
		}

		if err := fn(ctx, agent); err != nil {
			log.Errorf("failed to run linter: %v", err)
			// continue to run other linters
			continue
		}
	}

	return nil
}

func (s *Server) GitLabClient() *gitlab.Client {
	git, err := gitlab.NewClient(s.gitLabAccessToken, gitlab.WithBaseURL("https://"+s.gitLabHost+"/"))
	if err != nil {
		log.Fatalf("Failed to create client: %v", err)
	}
	return git
}

func (s *Server) handle(ctx context.Context, event *github.PullRequestEvent) error {
	var (
		num     = event.GetPullRequest().GetNumber()
		org     = event.GetRepo().GetOwner().GetLogin()
		repo    = event.GetRepo().GetName()
		orgRepo = org + "/" + repo
	)
	log := lintersutil.FromContext(ctx)

	prID := fmt.Sprintf("%s-%s-%d", org, repo, num)
	if cancel, exists := prMap[prID]; exists {
		log.Infof("Cancelling processing for Pull Request : %s\n", prID)
		cancel()
	}

	ctx, cancel := context.WithCancel(ctx)
	mu.Lock()
	prMap[prID] = cancel
	mu.Unlock()

	defer func() {
		select {
		case <-ctx.Done():
			return
		default:
			mu.Lock()
			delete(prMap, prID)
			mu.Unlock()
		}
	}()

	installationID := event.GetInstallation().GetID()
	log.Infof("processing pull request %d, (%v/%v), installationID: %d\n", num, org, repo, installationID)

	pullRequestAffectedFiles, response, err := linters.ListPullRequestsFiles(ctx, s.GithubClient(installationID), org, repo, num)
	if err != nil {
		return err
	}

	if response.StatusCode != http.StatusOK {
		log.Errorf("list files failed: %v", response)
		return fmt.Errorf("list files failed: %v", response)
	}
	log.Infof("found %d files affected by pull request %d\n", len(pullRequestAffectedFiles), num)

	workspace, defaultWorkDir, err := s.prepareGitRepos(ctx, org, repo, num)
	if err != nil {
		return err
	}

	// clean up workspace
	defer func() {
		if s.debug {
			return // do not remove the repository in debug mode
		}
		if err := os.RemoveAll(workspace); err != nil {
			log.Errorf("failed to remove the repository, err: %v", err)
		}
	}()

	for name, fn := range linters.TotalPullRequestHandlers() {
		linterConfig := s.config.GetLinterConfig(org, repo, name, config.GitHub)
		linterConfig.Number = num
		linterConfig.Workspace = workspace
		// skip linter if it is disabled
		if linterConfig.Enable != nil && !*linterConfig.Enable {
			continue
		}

		if linterConfig.WorkDir != "" {
			linterConfig.WorkDir = defaultWorkDir + "/" + linterConfig.WorkDir
		} else {
			linterConfig.WorkDir = defaultWorkDir
		}

		log.Infof("[%s] config on repo %v: %+v", name, orgRepo, linterConfig)

		agent := linters.Agent{
			LinterConfig: linterConfig,
			RepoDir:      defaultWorkDir,
			ID:           lintersutil.GetEventGUID(ctx),
		}

		provider, err := linters.NewGithubProvider(s.GithubClient(installationID), s.gitClientFactory, pullRequestAffectedFiles, *event)
		if err != nil {
			log.Errorf("failed to create provider: %v", err)
			return err
		}
		agent.Provider = provider

		if !linters.LinterRelated(name, agent) {
			log.Infof("[%s] linter is not related to the PR, skipping", name)
			continue
		}

		var r runner.Runner
		switch {
		case linterConfig.DockerAsRunner.Image != "":
			r = s.getDockerRunner()
		case linterConfig.KubernetesAsRunner.Image != "":
			r = s.getKubernetesRunner()
		default:
			r = runner.NewLocalRunner()
		}
		agent.Runner = r
		agent.Storage = s.storage
		agent.GenLogKey = func() string {
			return fmt.Sprintf("%s/%s/%s", agent.LinterConfig.Name, agent.Provider.GetCodeReviewInfo().Org+"/"+agent.Provider.GetCodeReviewInfo().Repo, agent.ID)
		}
		agent.GenLogViewURL = func() string {
			// if serverAddr is not provided, return empty string
			if s.serverAddr == "" {
				return ""
			}
			return s.serverAddr + "/view/" + agent.GenLogKey()
		}

		agent.IssueReferences = s.config.GetCompiledIssueReferences(name)

		if err := fn(ctx, agent); err != nil {
			if errors.Is(err, context.Canceled) {
				log.Infof("linter %s is canceled", name)
				// no need to continue
				return nil
			}
			log.Errorf("failed to run linter: %v", err)
			// continue to run other linters
			continue
		}
	}

	return nil
}

func (s *Server) githubAppClient(installationID int64) *github.Client {
	tr, err := ghinstallation.NewKeyFromFile(httpcache.NewMemoryCacheTransport(), s.appID, installationID, s.appPrivateKey)
	if err != nil {
		log.Fatalf("failed to create github app transport: %v", err)
	}
	return github.NewClient(&http.Client{Transport: tr})
}

func (s *Server) githubAccessTokenClient() *github.Client {
	gc := github.NewClient(httpcache.NewMemoryCacheTransport().Client())
	gc.WithAuthToken(s.gitHubAccessToken)
	return gc
}

// GithubClient returns a github client
func (s *Server) GithubClient(installationID int64) *github.Client {
	if s.gitHubAccessToken != "" {
		return s.githubAccessTokenClient()
	}
	return s.githubAppClient(installationID)
}

func prepareRepoDir(org, repo string, num int) (string, error) {
	var parentDir string
	if runtime.GOOS == "darwin" {
		homeDir, err := os.UserHomeDir()
		if err != nil {
			return "", fmt.Errorf("failed to get user home dir: %w", err)
		}
		parentDir = filepath.Join(homeDir, "reviewbot-code-workspace")
	} else {
		parentDir = filepath.Join("/tmp", "reviewbot-code-workspace")
	}

	if err := os.MkdirAll(parentDir, 0o755); err != nil {
		return "", fmt.Errorf("failed to create parent dir: %w", err)
	}

	dir, err := os.MkdirTemp(parentDir, fmt.Sprintf("%s-%s-%d", org, repo, num))
	if err != nil {
		return "", fmt.Errorf("failed to create temp dir: %w", err)
	}

	return dir, nil
}

func (s *Server) prepareGitRepos(ctx context.Context, org, repo string, num int) (workspace string, workDir string, err error) {
	log := lintersutil.FromContext(ctx)
	workspace, err = prepareRepoDir(org, repo, num)
	if err != nil {
		log.Errorf("failed to prepare workspace: %v", err)
		return "", "", err
	}

	refs, workDir := s.fixRefs(workspace, org, repo)
	log.Debugf("refs: %+v", refs)
	for _, ref := range refs {
		opt := gitv2.ClientFactoryOpts{
			CacheDirBase: github.String(s.repoCacheDir),
			Persist:      github.Bool(true),
			UseSSH:       github.Bool(false),
			Host:         s.gitLabHost,
			Username:     func() (string, error) { return "oauth2", nil },
			Token: func(v string) (string, error) {
				return s.gitLabAccessToken, nil
			},
		}

		gitClient, err := gitv2.NewClientFactory(opt.Apply)
		if err != nil {
			log.Errorf("failed to create git client factory: %v", err)
			return "", "", err
		}

		r, err := gitClient.ClientForWithRepoOpts(ref.Org, ref.Repo, gitv2.RepoOpts{
			CopyTo: ref.PathAlias,
		})
		if err != nil {
			log.Errorf("failed to clone for %s/%s: %v", ref.Org, ref.Repo, err)
			return "", "", err
		}

		// main repo, need to checkout PR and update submodules if any
		if ref.Org == org && ref.Repo == repo {
			if err := r.CheckoutPullRequest(num); err != nil {
				log.Errorf("failed to checkout pull request %d: %v", num, err)
				return "", "", err
			}

			// update submodules if any
			if err := updateSubmodules(ctx, r.Directory(), repo); err != nil {
				log.Errorf("error updating submodules: %v", err)
				// continue to run other linters
			}
		}
	}

	return workspace, workDir, nil
}

func updateSubmodules(ctx context.Context, repoDir, repo string) error {
	log := lintersutil.FromContext(ctx)
	gitModulesFile := path.Join(repoDir, ".gitmodules")
	if _, err := os.Stat(gitModulesFile); err != nil {
		if errors.Is(err, os.ErrNotExist) {
			log.Infof("no .gitmodules file in repo %s", repo)
			return nil
		}
		return err
	}

	log.Info("git pull submodule in progress")
	cmd := exec.Command("git", "submodule", "update", "--init", "--recursive")
	cmd.Dir = repoDir
	out, err := cmd.CombinedOutput()
	if err != nil {
		log.Errorf("error when git pull submodule: %v, output: %s", err, out)
		return err
	}

	log.Infof("git pull submodule output: %s", out)
	return nil
}

func (s *Server) fixRefs(workspace string, org, repo string) ([]config.Refs, string) {
	var repoCfg config.RepoConfig
	if v, ok := s.config.CustomRepos[org]; ok {
		repoCfg = v
	}
	if v, ok := s.config.CustomRepos[org+"/"+repo]; ok {
		repoCfg = v
	}

	var mainRepoFound bool
	var workDir string
	refs := make([]config.Refs, 0, len(repoCfg.Refs))
	for _, ref := range repoCfg.Refs {
		if ref.PathAlias != "" {
			ref.PathAlias = filepath.Join(workspace, ref.PathAlias)
		} else {
			ref.PathAlias = filepath.Join(workspace, ref.Repo)
		}
		refs = append(refs, ref)

		if ref.Repo == repo && ref.Org == org {
			mainRepoFound = true
			workDir = ref.PathAlias
		}
	}

	if !mainRepoFound {
		// always add the main repo to the list
		workDir = filepath.Join(workspace, repo)
		refs = append(refs, config.Refs{
			Org:       org,
			Repo:      repo,
			PathAlias: workDir,
		})
	}

	return refs, workDir
}<|MERGE_RESOLUTION|>--- conflicted
+++ resolved
@@ -83,12 +83,11 @@
 	prMap = make(map[string]context.CancelFunc)
 )
 
-<<<<<<< HEAD
 var (
 	errListFile   = errors.New("list files failed")
 	errPrepareDir = errors.New("failed to prepare repo dir")
 )
-=======
+
 func (s *Server) initCustomLinters() {
 	if len(s.config.CustomLinters) == 0 {
 		return
@@ -99,7 +98,6 @@
 		log.Infof("register linter handler and languages for %s , languages: %v", linterName, customLinter.Languages)
 	}
 }
->>>>>>> 9aab2808
 
 func (s *Server) initKubernetesRunner() {
 	var toChecks []config.KubernetesAsRunner
@@ -801,7 +799,6 @@
 				return s.gitLabAccessToken, nil
 			},
 		}
-
 		gitClient, err := gitv2.NewClientFactory(opt.Apply)
 		if err != nil {
 			log.Errorf("failed to create git client factory: %v", err)
