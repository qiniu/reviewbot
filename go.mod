module github.com/qiniu/reviewbot

<<<<<<< HEAD
go 1.22.3

toolchain go1.22.5
=======
go 1.22.5
>>>>>>> 03b08764

require (
	github.com/bradleyfalzon/ghinstallation/v2 v2.8.0
	github.com/google/go-github/v57 v57.0.0
	github.com/gregjones/httpcache v0.0.0-20190611155906-901d90724c79
	github.com/prometheus/client_golang v1.19.0
	github.com/qiniu/x v1.13.2
	github.com/sirupsen/logrus v1.9.0
	sigs.k8s.io/prow v0.0.0-20230209194617-a36077c30491
	sigs.k8s.io/yaml v1.4.0
)

require (
	github.com/beorn7/perks v1.0.1 // indirect
	github.com/cespare/xxhash/v2 v2.2.0 // indirect
	github.com/golang-jwt/jwt/v4 v4.5.0 // indirect
	github.com/google/go-github/v56 v56.0.0 // indirect
	github.com/google/go-querystring v1.1.0 // indirect
	github.com/kr/text v0.2.0 // indirect
	github.com/prometheus/client_model v0.6.1 // indirect
	github.com/prometheus/common v0.54.0 // indirect
	github.com/prometheus/procfs v0.12.0 // indirect
	golang.org/x/sys v0.19.0 // indirect
	google.golang.org/protobuf v1.34.0 // indirect
	k8s.io/apimachinery v0.28.3 // indirect
	k8s.io/utils v0.0.0-20230406110748-d93618cff8a2 // indirect
)

replace sigs.k8s.io/prow => github.com/Carlji/prow v1.0.0-alpha<|MERGE_RESOLUTION|>--- conflicted
+++ resolved
@@ -1,12 +1,6 @@
 module github.com/qiniu/reviewbot
 
-<<<<<<< HEAD
-go 1.22.3
-
-toolchain go1.22.5
-=======
 go 1.22.5
->>>>>>> 03b08764
 
 require (
 	github.com/bradleyfalzon/ghinstallation/v2 v2.8.0
