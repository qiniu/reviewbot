package golangcilint

import (
	"fmt"
	"os"
	"path/filepath"
	"reflect"
	"strings"
	"testing"

	"github.com/google/go-github/v57/github"
	"github.com/qiniu/reviewbot/config"
	"github.com/qiniu/reviewbot/internal/linters"
	"github.com/qiniu/x/xlog"
)

func TestParser(t *testing.T) {
	cases := []struct {
		id         string
		output     []byte
		want       map[string][]linters.LinterOutput
		unexpected []string
	}{
		{
			id: "case1 - no error",
			output: []byte(`
golangci_lint/golangci_lint.go:16:1: warning: (golint)
golangci_lint.go:18:3: error: (golint)
`),
			want: map[string][]linters.LinterOutput{
				"golangci_lint/golangci_lint.go": {
					{
						File:    "golangci_lint/golangci_lint.go",
						Line:    16,
						Column:  1,
						Message: "warning: (golint)",
					},
				},
				"golangci_lint.go": {
					{
						File:    "golangci_lint.go",
						Line:    18,
						Column:  3,
						Message: "error: (golint)",
					},
				},
			},
			unexpected: []string{},
		},
		{
			id: "case2 - with typecheck",
			output: []byte(`
golangci_lint.go:16:1: error (typecheck)
golangci_lint.go:16:1: error (gochecknoglobals)
`),
			want: map[string][]linters.LinterOutput{
				"golangci_lint.go": {
					{
						File:    "golangci_lint.go",
						Line:    16,
						Column:  1,
						Message: "error (gochecknoglobals)",
					},
				},
			},
			unexpected: []string{"golangci_lint.go:16:1: error (typecheck)"},
		},
		{
			id: "case3 - with warning",
			output: []byte(`
level=warning msg="[linters_context] copyloopvar: this linter is disabled because the Go version (1.18) of your project is lower than Go 1.22"
golangci_lint.go:16:1: warning: (gochecknoglobals)
`),

			want: map[string][]linters.LinterOutput{
				"golangci_lint.go": {
					{
						File:    "golangci_lint.go",
						Line:    16,
						Column:  1,
						Message: "warning: (gochecknoglobals)",
					},
				},
			},
			unexpected: []string{},
		},
	}

	for _, tt := range cases {
		t.Run(tt.id, func(t *testing.T) {
			got, unexpected := parser(xlog.New("ut"), tt.output)
			if !reflect.DeepEqual(got, tt.want) {
				t.Errorf("parser() = %v, want %v", got, tt.want)
			}
			if !reflect.DeepEqual(unexpected, tt.unexpected) {
				t.Errorf("parser() unexpected = %v, want %v", unexpected, tt.unexpected)
			}
		})
<<<<<<< HEAD
=======
	}
}

func TestArgs(t *testing.T) {
	tp := true
	tcs := []struct {
		id    string
		input linters.Agent
		want  linters.Agent
	}{
		{
			id: "case1 - default args",
			input: linters.Agent{
				LinterConfig: config.Linter{
					Enable:  &tp,
					Command: []string{"golangci-lint"},
				},
			},
			want: linters.Agent{
				LinterConfig: config.Linter{
					Enable:  &tp,
					Command: []string{"golangci-lint"},
					Args:    []string{"run", "--timeout=5m0s", "--allow-parallel-runners=true", "--out-format=line-number", "--print-issued-lines=false"},
				},
			},
		},
		{
			id: "case2 - custom args",
			input: linters.Agent{
				LinterConfig: config.Linter{
					Enable:  &tp,
					Command: []string{"golangci-lint"},
					Args:    []string{"run", "--timeout=10m", "--out-format=tab", "--config", "golangci-lint.yml"},
				},
			},
			want: linters.Agent{
				LinterConfig: config.Linter{
					Enable:  &tp,
					Command: []string{"golangci-lint"},
					Args:    []string{"run", "--timeout=10m", "--out-format=tab", "--config", "golangci-lint.yml", "--allow-parallel-runners=true", "--print-issued-lines=false"},
				},
			},
		},
		{
			id: "case3 - custom command",
			input: linters.Agent{
				LinterConfig: config.Linter{
					Command: []string{"bash"},
					Args:    []string{"run"},
				},
			},
			want: linters.Agent{
				LinterConfig: config.Linter{
					Command: []string{"bash"},
					Args:    []string{"run"},
				},
			},
		},
		{
			id: "case4 - not run command",
			input: linters.Agent{
				LinterConfig: config.Linter{
					Command: []string{"golangci-lint"},
					Args:    []string{"linters"},
				},
			},
			want: linters.Agent{
				LinterConfig: config.Linter{
					Command: []string{"golangci-lint"},
					Args:    []string{"linters"},
				},
			},
		},
		{
			id: "case5 - shell command",
			input: linters.Agent{
				LinterConfig: config.Linter{
					Command: []string{"/bin/bash", "-c", "--"},
					Args:    []string{"echo 'abc'", "golangci-lint run "},
				},
			},
			want: linters.Agent{
				LinterConfig: config.Linter{
					Command: []string{"/bin/bash", "-c", "--"},
					Args:    []string{"echo 'abc'", "golangci-lint run "},
				},
			},
		},
		{
			id: "case6 - custom config path",
			input: linters.Agent{
				LinterConfig: config.Linter{
					Enable:     &tp,
					Command:    []string{"golangci-lint"},
					Args:       []string{"run"},
					ConfigPath: "config/golangci-lint.yml",
				},
			},
			want: linters.Agent{
				LinterConfig: config.Linter{
					Enable:     &tp,
					Command:    []string{"golangci-lint"},
					Args:       []string{"run", "--timeout=5m0s", "--allow-parallel-runners=true", "--out-format=line-number", "--print-issued-lines=false", "--config", "config/golangci-lint.yml"},
					ConfigPath: "config/golangci-lint.yml",
				},
			},
		},
	}

	for _, tc := range tcs {
		t.Run(tc.id, func(t *testing.T) {
			got := argsApply(xlog.New("ut"), tc.input)
			if !reflect.DeepEqual(got.LinterConfig, tc.want.LinterConfig) {
				t.Errorf("args() = %v, want %v", got.LinterConfig, tc.want.LinterConfig)
			}
		})
	}
}

func TestConfigApply(t *testing.T) {
	tcs := []struct {
		id         string
		input      linters.Agent
		wantSuffix string
	}{
		{
			id: "case1 - default config path",
			input: linters.Agent{
				LinterConfig: config.Linter{
					Command:    []string{"golangci-lint"},
					Args:       []string{"run"},
					ConfigPath: ".golangci.yml",
				},
			},
			wantSuffix: ".golangci.yml",
		},
		{
			id: "case2 - with workdir",
			input: linters.Agent{
				LinterConfig: config.Linter{
					Command:    []string{"golangci-lint"},
					Args:       []string{"run"},
					ConfigPath: ".golangci.yaml",
					WorkDir:    "testdata",
				},
			},
			wantSuffix: "testdata/.golangci.yml",
		},
		{
			id: "case3 - config outside repo",
			input: linters.Agent{
				LinterConfig: config.Linter{
					Command:    []string{"golangci-lint"},
					Args:       []string{"run"},
					ConfigPath: "../../../../config/linters-config/.golangci.yml",
					WorkDir:    "/tmp",
				},
			},
			wantSuffix: "/tmp/.golangci.yml",
		},
		{
			id: "case4 - empty config path",
			input: linters.Agent{
				LinterConfig: config.Linter{
					Command: []string{"golangci-lint"},
					Args:    []string{"run"},
				},
			},
			wantSuffix: "",
		},
	}

	for _, tc := range tcs {
		t.Run(tc.id, func(t *testing.T) {
			if tc.input.LinterConfig.WorkDir != "" {
				if err := os.MkdirAll(tc.input.LinterConfig.WorkDir, 0o666); err != nil {
					t.Errorf("failed to create workdir: %v", err)
				}
			}

			got := configApply(xlog.New("ut"), tc.input)
			if !strings.HasSuffix(got, tc.wantSuffix) {
				t.Errorf("configApply() = %v, want with suffix %v", got, tc.wantSuffix)
			}
		})
	}
}

func TestFindGoModsPaths(t *testing.T) {
	filename1 := "test1/test2/test3/a.go"
	filename2 := "a.go"
	filename3 := "test1/test2/a.go"
	filename4 := "test2/test2/a.go"
	tcs := []struct {
		id            string
		currentDir    string
		input         linters.Agent
		wantDir       string
		createModPath []string
		isGoMod       bool
		goModFileNum  int
	}{
		{
			id: "1 gomod file ",
			input: linters.Agent{
				LinterConfig: config.Linter{
					WorkDir: "repo1/",
				},
				PullRequestChangedFiles: []*github.CommitFile{
					{
						Filename: &filename1,
					},
					{
						Filename: &filename2,
					},
					{
						Filename: &filename3,
					},
				},
				RepoDir: "repo1/",
			},
			createModPath: []string{
				"test1/go.mod",
			},
			goModFileNum: 1,
			isGoMod:      true,
		},

		{
			id: "no gomod file",
			input: linters.Agent{
				LinterConfig: config.Linter{
					WorkDir: "repo2/",
				},
				PullRequestChangedFiles: []*github.CommitFile{
					{
						Filename: &filename1,
					},
					{
						Filename: &filename2,
					},
					{
						Filename: &filename3,
					},
				},
				RepoDir: "repo2/",
			},
			goModFileNum: 0,
			isGoMod:      false,
		},
		{
			id: "3 go.mod files in different dir, 1 go.mod file is not in filepath",
			input: linters.Agent{
				LinterConfig: config.Linter{
					WorkDir: "repo3/",
				},
				PullRequestChangedFiles: []*github.CommitFile{
					{
						Filename: &filename1,
					},
					{
						Filename: &filename2,
					},
					{
						Filename: &filename4,
					},
				},
				RepoDir: "repo3/",
			},
			createModPath: []string{
				"test1/go.mod",
				"test2/go.mod",
				"go.mod",
				"test3/go.mod",
			},
			goModFileNum: 3,
			isGoMod:      true,
		},
	}

	for _, tc := range tcs {
		t.Run(tc.id, func(t *testing.T) {
			if err := os.MkdirAll(tc.input.LinterConfig.WorkDir, 0777); err != nil {
				t.Errorf("failed to create workdir: %v", err)
			}
			defer os.RemoveAll(tc.input.LinterConfig.WorkDir)
			if tc.isGoMod {
				for _, goModDir := range tc.createModPath {
					path := tc.input.LinterConfig.WorkDir + goModDir
					err := os.MkdirAll(filepath.Dir(path), 0777)
					if err != nil {
						fmt.Println("Error creating directories:", err)
						return
					}
					file, err := os.Create(path)
					if err != nil {
						fmt.Println("Error creating file:", err)
						return
					}
					defer file.Close()
				}
			}

			goModFiles := findGoModDirs(tc.input)

			if len(goModFiles) != tc.goModFileNum {
				t.Errorf("gomodpath num is err, got:%d ,want: %d,\n gomodpath: %v", len(goModFiles), tc.goModFileNum, goModFiles)
			}
		})
	}
}

func TestExtractDirs(t *testing.T) {
	tcs := []struct {
		id            string
		commitFiles   []*github.CommitFile
		wantDirectory []string
	}{
		{
			id: "case1 - no go file",
			commitFiles: []*github.CommitFile{
				{
					Filename: nil,
				},
			},
			wantDirectory: []string{},
		},
		{
			id: "case2 - go files",
			commitFiles: []*github.CommitFile{
				{
					Filename: github.String("a/b/c/a.go"),
				},
				{
					Filename: github.String("e/f/g/b.go"),
				},
				{
					Filename: github.String("a/b/c/d/e.go"),
				},
				{
					Filename: github.String("c/g/h/i/e.java"),
				},
			},
			wantDirectory: []string{".", "a", "a/b", "a/b/c", "e", "e/f", "e/f/g", "a/b/c/d"},
		},
	}

	for _, tc := range tcs {
		t.Run(tc.id, func(t *testing.T) {
			got := extractDirs(tc.commitFiles)
			if len(got) != len(tc.wantDirectory) {
				t.Errorf("extractDirs() = %v, want %v", got, tc.wantDirectory)
			}

			for _, dir := range got {
				var found bool
				for _, d := range tc.wantDirectory {
					if dir == d {
						found = true
						break
					}
				}
				if !found {
					t.Errorf("extractDirs() = %v, want %v", got, tc.wantDirectory)
				}
			}
		})
>>>>>>> 03b08764
	}
}

func TestArgs(t *testing.T) {
	tp := true
	tcs := []struct {
		id    string
		input linters.Agent
		want  linters.Agent
	}{
		{
			id: "case1 - default args",
			input: linters.Agent{
				LinterConfig: config.Linter{
					Enable:  &tp,
					Command: []string{"golangci-lint"},
				},
			},
			want: linters.Agent{
				LinterConfig: config.Linter{
					Enable:  &tp,
					Command: []string{"golangci-lint"},
					Args:    []string{"run", "--timeout=5m0s", "--allow-parallel-runners=true", "--out-format=line-number", "--print-issued-lines=false"},
				},
			},
		},
		{
			id: "case2 - custom args",
			input: linters.Agent{
				LinterConfig: config.Linter{
					Enable:  &tp,
					Command: []string{"golangci-lint"},
					Args:    []string{"run", "--timeout=10m", "--out-format=tab", "--config", "golangci-lint.yml"},
				},
			},
			want: linters.Agent{
				LinterConfig: config.Linter{
					Enable:  &tp,
					Command: []string{"golangci-lint"},
					Args:    []string{"run", "--timeout=10m", "--out-format=tab", "--config", "golangci-lint.yml", "--allow-parallel-runners=true", "--print-issued-lines=false"},
				},
			},
		},
		{
			id: "case3 - custom command",
			input: linters.Agent{
				LinterConfig: config.Linter{
					Command: []string{"bash"},
					Args:    []string{"run"},
				},
			},
			want: linters.Agent{
				LinterConfig: config.Linter{
					Command: []string{"bash"},
					Args:    []string{"run"},
				},
			},
		},
		{
			id: "case4 - not run command",
			input: linters.Agent{
				LinterConfig: config.Linter{
					Command: []string{"golangci-lint"},
					Args:    []string{"linters"},
				},
			},
			want: linters.Agent{
				LinterConfig: config.Linter{
					Command: []string{"golangci-lint"},
					Args:    []string{"linters"},
				},
			},
		},
		{
			id: "case5 - shell command",
			input: linters.Agent{
				LinterConfig: config.Linter{
					Command: []string{"/bin/bash", "-c", "--"},
					Args:    []string{"echo 'abc'", "golangci-lint run "},
				},
			},
			want: linters.Agent{
				LinterConfig: config.Linter{
					Command: []string{"/bin/bash", "-c", "--"},
					Args:    []string{"echo 'abc'", "golangci-lint run "},
				},
			},
		},
		{
			id: "case6 - custom config path",
			input: linters.Agent{
				LinterConfig: config.Linter{
					Enable:     &tp,
					Command:    []string{"golangci-lint"},
					Args:       []string{"run"},
					ConfigPath: "config/golangci-lint.yml",
				},
			},
			want: linters.Agent{
				LinterConfig: config.Linter{
					Enable:     &tp,
					Command:    []string{"golangci-lint"},
					Args:       []string{"run", "--timeout=5m0s", "--allow-parallel-runners=true", "--out-format=line-number", "--print-issued-lines=false", "--config", "config/golangci-lint.yml"},
					ConfigPath: "config/golangci-lint.yml",
				},
			},
		},
	}

	for _, tc := range tcs {
		t.Run(tc.id, func(t *testing.T) {
			got := argsApply(xlog.New("ut"), tc.input)
			if !reflect.DeepEqual(got.LinterConfig, tc.want.LinterConfig) {
				t.Errorf("args() = %v, want %v", got.LinterConfig, tc.want.LinterConfig)
			}
		})
	}
}

func TestConfigApply(t *testing.T) {
	tcs := []struct {
		id         string
		input      linters.Agent
		wantSuffix string
	}{
		{
			id: "case1 - default config path",
			input: linters.Agent{
				LinterConfig: config.Linter{
					Command:    []string{"golangci-lint"},
					Args:       []string{"run"},
					ConfigPath: ".golangci.yml",
				},
			},
			wantSuffix: ".golangci.yml",
		},
		{
			id: "case2 - with workdir",
			input: linters.Agent{
				LinterConfig: config.Linter{
					Command:    []string{"golangci-lint"},
					Args:       []string{"run"},
					ConfigPath: ".golangci.yaml",
					WorkDir:    "testdata",
				},
			},
			wantSuffix: "testdata/.golangci.yml",
		},
		{
			id: "case3 - config outside repo",
			input: linters.Agent{
				LinterConfig: config.Linter{
					Command:    []string{"golangci-lint"},
					Args:       []string{"run"},
					ConfigPath: "../../../../config/linters-config/.golangci.yml",
					WorkDir:    "/tmp",
				},
			},
			wantSuffix: "/tmp/.golangci.yml",
		},
		{
			id: "case4 - empty config path",
			input: linters.Agent{
				LinterConfig: config.Linter{
					Command: []string{"golangci-lint"},
					Args:    []string{"run"},
				},
			},
			wantSuffix: "",
		},
	}

	for _, tc := range tcs {
		t.Run(tc.id, func(t *testing.T) {
			if tc.input.LinterConfig.WorkDir != "" {
				if err := os.MkdirAll(tc.input.LinterConfig.WorkDir, 0o666); err != nil {
					t.Errorf("failed to create workdir: %v", err)
				}
			}

			got := configApply(xlog.New("ut"), tc.input)
			if !strings.HasSuffix(got, tc.wantSuffix) {
				t.Errorf("configApply() = %v, want with suffix %v", got, tc.wantSuffix)
			}
		})
	}
}

func TestFindGoModsPaths(t *testing.T) {
	filename1 := "test1/test2/test3/a.go"
	filename2 := "a.go"
	filename3 := "test1/test2/a.go"
	filename4 := "test2/test2/a.go"
	tcs := []struct {
		id            string
		currentDir    string
		input         linters.Agent
		wantdir       string
		createmodPath []string
		isGoMod       bool
		gomodfilenum  int
	}{
		{
			id: "1 gomod file ",
			input: linters.Agent{
				LinterConfig: config.Linter{
					WorkDir: "repo1/",
				},
				PullRequestChangedFiles: []*github.CommitFile{
					{
						Filename: &filename1,
					},
					{
						Filename: &filename2,
					},
					{
						Filename: &filename3,
					},
				},
				RepoDir: "repo1/",
			},
			createmodPath: []string{
				"test1/go.mod",
			},
			gomodfilenum: 1,
			isGoMod:      true,
		},

		{
			id: "no gomod file",
			input: linters.Agent{
				LinterConfig: config.Linter{
					WorkDir: "repo2/",
				},
				PullRequestChangedFiles: []*github.CommitFile{
					{
						Filename: &filename1,
					},
					{
						Filename: &filename2,
					},
					{
						Filename: &filename3,
					},
				},
				RepoDir: "repo2/",
			},
			// createmodPath: "test1/go.mod",
			gomodfilenum: 0,
			isGoMod:      false,
		},
		{
			id: "3 gomod file in different dir, 1 gomod is not in filepath",
			input: linters.Agent{
				LinterConfig: config.Linter{
					WorkDir: "repo3/",
				},
				PullRequestChangedFiles: []*github.CommitFile{
					{
						Filename: &filename1,
					},
					{
						Filename: &filename2,
					},
					{
						Filename: &filename4,
					},
				},
				RepoDir: "repo3/",
			},
			createmodPath: []string{
				"test1/go.mod",
				"test2/go.mod",
				"go.mod",
				"test3/go.mod",
			},
			gomodfilenum: 3,
			isGoMod:      true,
		},
	}

	for _, tc := range tcs {
		t.Run(tc.id, func(t *testing.T) {
			if err := os.MkdirAll(tc.input.LinterConfig.WorkDir, 0777); err != nil {
				t.Errorf("failed to create workdir: %v", err)
			}
			defer os.RemoveAll(tc.input.LinterConfig.WorkDir)
			if tc.isGoMod {
				for _, gomodpath := range tc.createmodPath {
					path := tc.input.LinterConfig.WorkDir + gomodpath
					err := os.MkdirAll(filepath.Dir(path), 0777)
					if err != nil {
						fmt.Println("Error creating directories:", err)
						return
					}
					file, err := os.Create(path)
					if err != nil {
						fmt.Println("Error creating file:", err)
						return
					}
					defer file.Close()
				}
			}

			gomodpaths := findGoMods(tc.input)

			if len(gomodpaths) != tc.gomodfilenum {
				t.Errorf("gomodpath num is err, got:%d ,want: %d,\n gomodpath: %v", len(gomodpaths), tc.gomodfilenum, gomodpaths)
			}
		})
	}

}<|MERGE_RESOLUTION|>--- conflicted
+++ resolved
@@ -96,8 +96,6 @@
 				t.Errorf("parser() unexpected = %v, want %v", unexpected, tt.unexpected)
 			}
 		})
-<<<<<<< HEAD
-=======
 	}
 }
 
@@ -465,317 +463,5 @@
 				}
 			}
 		})
->>>>>>> 03b08764
-	}
-}
-
-func TestArgs(t *testing.T) {
-	tp := true
-	tcs := []struct {
-		id    string
-		input linters.Agent
-		want  linters.Agent
-	}{
-		{
-			id: "case1 - default args",
-			input: linters.Agent{
-				LinterConfig: config.Linter{
-					Enable:  &tp,
-					Command: []string{"golangci-lint"},
-				},
-			},
-			want: linters.Agent{
-				LinterConfig: config.Linter{
-					Enable:  &tp,
-					Command: []string{"golangci-lint"},
-					Args:    []string{"run", "--timeout=5m0s", "--allow-parallel-runners=true", "--out-format=line-number", "--print-issued-lines=false"},
-				},
-			},
-		},
-		{
-			id: "case2 - custom args",
-			input: linters.Agent{
-				LinterConfig: config.Linter{
-					Enable:  &tp,
-					Command: []string{"golangci-lint"},
-					Args:    []string{"run", "--timeout=10m", "--out-format=tab", "--config", "golangci-lint.yml"},
-				},
-			},
-			want: linters.Agent{
-				LinterConfig: config.Linter{
-					Enable:  &tp,
-					Command: []string{"golangci-lint"},
-					Args:    []string{"run", "--timeout=10m", "--out-format=tab", "--config", "golangci-lint.yml", "--allow-parallel-runners=true", "--print-issued-lines=false"},
-				},
-			},
-		},
-		{
-			id: "case3 - custom command",
-			input: linters.Agent{
-				LinterConfig: config.Linter{
-					Command: []string{"bash"},
-					Args:    []string{"run"},
-				},
-			},
-			want: linters.Agent{
-				LinterConfig: config.Linter{
-					Command: []string{"bash"},
-					Args:    []string{"run"},
-				},
-			},
-		},
-		{
-			id: "case4 - not run command",
-			input: linters.Agent{
-				LinterConfig: config.Linter{
-					Command: []string{"golangci-lint"},
-					Args:    []string{"linters"},
-				},
-			},
-			want: linters.Agent{
-				LinterConfig: config.Linter{
-					Command: []string{"golangci-lint"},
-					Args:    []string{"linters"},
-				},
-			},
-		},
-		{
-			id: "case5 - shell command",
-			input: linters.Agent{
-				LinterConfig: config.Linter{
-					Command: []string{"/bin/bash", "-c", "--"},
-					Args:    []string{"echo 'abc'", "golangci-lint run "},
-				},
-			},
-			want: linters.Agent{
-				LinterConfig: config.Linter{
-					Command: []string{"/bin/bash", "-c", "--"},
-					Args:    []string{"echo 'abc'", "golangci-lint run "},
-				},
-			},
-		},
-		{
-			id: "case6 - custom config path",
-			input: linters.Agent{
-				LinterConfig: config.Linter{
-					Enable:     &tp,
-					Command:    []string{"golangci-lint"},
-					Args:       []string{"run"},
-					ConfigPath: "config/golangci-lint.yml",
-				},
-			},
-			want: linters.Agent{
-				LinterConfig: config.Linter{
-					Enable:     &tp,
-					Command:    []string{"golangci-lint"},
-					Args:       []string{"run", "--timeout=5m0s", "--allow-parallel-runners=true", "--out-format=line-number", "--print-issued-lines=false", "--config", "config/golangci-lint.yml"},
-					ConfigPath: "config/golangci-lint.yml",
-				},
-			},
-		},
-	}
-
-	for _, tc := range tcs {
-		t.Run(tc.id, func(t *testing.T) {
-			got := argsApply(xlog.New("ut"), tc.input)
-			if !reflect.DeepEqual(got.LinterConfig, tc.want.LinterConfig) {
-				t.Errorf("args() = %v, want %v", got.LinterConfig, tc.want.LinterConfig)
-			}
-		})
-	}
-}
-
-func TestConfigApply(t *testing.T) {
-	tcs := []struct {
-		id         string
-		input      linters.Agent
-		wantSuffix string
-	}{
-		{
-			id: "case1 - default config path",
-			input: linters.Agent{
-				LinterConfig: config.Linter{
-					Command:    []string{"golangci-lint"},
-					Args:       []string{"run"},
-					ConfigPath: ".golangci.yml",
-				},
-			},
-			wantSuffix: ".golangci.yml",
-		},
-		{
-			id: "case2 - with workdir",
-			input: linters.Agent{
-				LinterConfig: config.Linter{
-					Command:    []string{"golangci-lint"},
-					Args:       []string{"run"},
-					ConfigPath: ".golangci.yaml",
-					WorkDir:    "testdata",
-				},
-			},
-			wantSuffix: "testdata/.golangci.yml",
-		},
-		{
-			id: "case3 - config outside repo",
-			input: linters.Agent{
-				LinterConfig: config.Linter{
-					Command:    []string{"golangci-lint"},
-					Args:       []string{"run"},
-					ConfigPath: "../../../../config/linters-config/.golangci.yml",
-					WorkDir:    "/tmp",
-				},
-			},
-			wantSuffix: "/tmp/.golangci.yml",
-		},
-		{
-			id: "case4 - empty config path",
-			input: linters.Agent{
-				LinterConfig: config.Linter{
-					Command: []string{"golangci-lint"},
-					Args:    []string{"run"},
-				},
-			},
-			wantSuffix: "",
-		},
-	}
-
-	for _, tc := range tcs {
-		t.Run(tc.id, func(t *testing.T) {
-			if tc.input.LinterConfig.WorkDir != "" {
-				if err := os.MkdirAll(tc.input.LinterConfig.WorkDir, 0o666); err != nil {
-					t.Errorf("failed to create workdir: %v", err)
-				}
-			}
-
-			got := configApply(xlog.New("ut"), tc.input)
-			if !strings.HasSuffix(got, tc.wantSuffix) {
-				t.Errorf("configApply() = %v, want with suffix %v", got, tc.wantSuffix)
-			}
-		})
-	}
-}
-
-func TestFindGoModsPaths(t *testing.T) {
-	filename1 := "test1/test2/test3/a.go"
-	filename2 := "a.go"
-	filename3 := "test1/test2/a.go"
-	filename4 := "test2/test2/a.go"
-	tcs := []struct {
-		id            string
-		currentDir    string
-		input         linters.Agent
-		wantdir       string
-		createmodPath []string
-		isGoMod       bool
-		gomodfilenum  int
-	}{
-		{
-			id: "1 gomod file ",
-			input: linters.Agent{
-				LinterConfig: config.Linter{
-					WorkDir: "repo1/",
-				},
-				PullRequestChangedFiles: []*github.CommitFile{
-					{
-						Filename: &filename1,
-					},
-					{
-						Filename: &filename2,
-					},
-					{
-						Filename: &filename3,
-					},
-				},
-				RepoDir: "repo1/",
-			},
-			createmodPath: []string{
-				"test1/go.mod",
-			},
-			gomodfilenum: 1,
-			isGoMod:      true,
-		},
-
-		{
-			id: "no gomod file",
-			input: linters.Agent{
-				LinterConfig: config.Linter{
-					WorkDir: "repo2/",
-				},
-				PullRequestChangedFiles: []*github.CommitFile{
-					{
-						Filename: &filename1,
-					},
-					{
-						Filename: &filename2,
-					},
-					{
-						Filename: &filename3,
-					},
-				},
-				RepoDir: "repo2/",
-			},
-			// createmodPath: "test1/go.mod",
-			gomodfilenum: 0,
-			isGoMod:      false,
-		},
-		{
-			id: "3 gomod file in different dir, 1 gomod is not in filepath",
-			input: linters.Agent{
-				LinterConfig: config.Linter{
-					WorkDir: "repo3/",
-				},
-				PullRequestChangedFiles: []*github.CommitFile{
-					{
-						Filename: &filename1,
-					},
-					{
-						Filename: &filename2,
-					},
-					{
-						Filename: &filename4,
-					},
-				},
-				RepoDir: "repo3/",
-			},
-			createmodPath: []string{
-				"test1/go.mod",
-				"test2/go.mod",
-				"go.mod",
-				"test3/go.mod",
-			},
-			gomodfilenum: 3,
-			isGoMod:      true,
-		},
-	}
-
-	for _, tc := range tcs {
-		t.Run(tc.id, func(t *testing.T) {
-			if err := os.MkdirAll(tc.input.LinterConfig.WorkDir, 0777); err != nil {
-				t.Errorf("failed to create workdir: %v", err)
-			}
-			defer os.RemoveAll(tc.input.LinterConfig.WorkDir)
-			if tc.isGoMod {
-				for _, gomodpath := range tc.createmodPath {
-					path := tc.input.LinterConfig.WorkDir + gomodpath
-					err := os.MkdirAll(filepath.Dir(path), 0777)
-					if err != nil {
-						fmt.Println("Error creating directories:", err)
-						return
-					}
-					file, err := os.Create(path)
-					if err != nil {
-						fmt.Println("Error creating file:", err)
-						return
-					}
-					defer file.Close()
-				}
-			}
-
-			gomodpaths := findGoMods(tc.input)
-
-			if len(gomodpaths) != tc.gomodfilenum {
-				t.Errorf("gomodpath num is err, got:%d ,want: %d,\n gomodpath: %v", len(gomodpaths), tc.gomodfilenum, gomodpaths)
-			}
-		})
-	}
-
+	}
 }